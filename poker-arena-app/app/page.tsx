--- conflicted
+++ resolved
@@ -1,7 +1,7 @@
-"use client";
-import { useEffect, useState, useRef } from "react";
-import { GameState, GameStats, Player, PlayerAction } from "./types";
-import PokerTable from "./components/PokerTable";
+"use client"
+import { useEffect, useState, useRef } from "react"
+import { GameState, GameStats, Player, PlayerAction } from "./types"
+import PokerTable from "./components/PokerTable"
 import {
   createInitialGameState,
   dealFlop,
@@ -13,64 +13,55 @@
   determineWinners,
   awardPot,
   setupNextHand,
-<<<<<<< HEAD
-  addLogEntry,
 } from "./game/gameEngine"
-import { assignPersonalities } from "./game/pokerAI"
+import { assignPersonalities, determineAction } from "./game/pokerAI"
 import { calculateEquity } from "./game/equityCalculator"
 import StatsPanel from "./components/StatsPanel"
 import ActivityLog from "./components/ActivityLog"
-=======
-} from "./game/gameEngine";
-import { assignPersonalities, determineAction } from "./game/pokerAI";
-import { calculateEquity } from "./game/equityCalculator";
-import StatsPanel from "./components/StatsPanel";
-import ActivityLog from "./components/ActivityLog";
->>>>>>> e35aef2a
 
 export default function Home() {
-  const [playerCount, setPlayerCount] = useState(4);
-  const [isGameRunning, setIsGameRunning] = useState(false);
-  const [gameState, setGameState] = useState<GameState | null>(null);
-  const [gamePhaseDelay, setGamePhaseDelay] = useState(2000); // milliseconds
-  const roundRef = useRef(0);
-  const [gameStats, setGameStats] = useState<GameStats>(createInitialStats());
-  const [isPaused, setIsPaused] = useState(false);
+  const [playerCount, setPlayerCount] = useState(4)
+  const [isGameRunning, setIsGameRunning] = useState(false)
+  const [gameState, setGameState] = useState<GameState | null>(null)
+  const [gamePhaseDelay, setGamePhaseDelay] = useState(2000) // milliseconds
+  const roundRef = useRef(0)
+  const [gameStats, setGameStats] = useState<GameStats>(createInitialStats())
+  const [isPaused, setIsPaused] = useState(false)
   const pauseResumeRef = useRef<{ resolve: (() => void) | null }>({
     resolve: null,
-  });
-  const isPausedRef = useRef(false);
-  const [isLogOpen, setIsLogOpen] = useState(false);
-  const [playerTypes, setPlayerTypes] = useState<Record<number, string>>({}); // Track player types
+  })
+  const isPausedRef = useRef(false)
+  const [isLogOpen, setIsLogOpen] = useState(false)
+  const [playerTypes, setPlayerTypes] = useState<Record<number, string>>({}) // Track player types
 
   // Initialize game state when player count changes
   useEffect(() => {
-    const initialState = createInitialGameState(playerCount);
-    setGameState(initialState);
+    const initialState = createInitialGameState(playerCount)
+    setGameState(initialState)
 
     // Initialize player types with default "AI"
-    const initialPlayerTypes: Record<number, string> = {};
+    const initialPlayerTypes: Record<number, string> = {}
     initialState.players.forEach((player) => {
-      initialPlayerTypes[player.id] = "AI";
-    });
-    setPlayerTypes(initialPlayerTypes);
-  }, [playerCount]);
+      initialPlayerTypes[player.id] = "AI"
+    })
+    setPlayerTypes(initialPlayerTypes)
+  }, [playerCount])
 
   const handlePlayerTypeChange = (playerId: number, type: string) => {
     setPlayerTypes((prev) => ({
       ...prev,
       [playerId]: type,
-    }));
-  };
+    }))
+  }
 
   // Add this function to handle regular AI decisions
   const getRegularAIDecision = (player: Player, gameState: GameState) => {
     // Use the existing AI logic from your game engine
-    return determineAction(gameState, player.id);
-  };
+    return determineAction(gameState, player.id)
+  }
 
   const getPlayerDecision = async (player: Player, gameState: GameState) => {
-    const playerType = playerTypes[player.id];
+    const playerType = playerTypes[player.id]
 
     if (playerType === "Llama") {
       // Route to Ollama API
@@ -86,24 +77,24 @@
             temperature: 0.7,
             max_tokens: 500,
           }),
-        });
+        })
 
         if (!response.ok) {
-          throw new Error("Failed to get Llama decision");
+          throw new Error("Failed to get Llama decision")
         }
 
-        const data = await response.json();
-        return parseDecisionFromLlama(data.response);
+        const data = await response.json()
+        return parseDecisionFromLlama(data.response)
       } catch (error) {
-        console.error("Error getting Llama decision:", error);
+        console.error("Error getting Llama decision:", error)
         // Fallback to regular AI if Llama fails
-        return getRegularAIDecision(player, gameState);
+        return getRegularAIDecision(player, gameState)
       }
     } else {
       // Use regular AI decision
-      return getRegularAIDecision(player, gameState);
-    }
-  };
+      return getRegularAIDecision(player, gameState)
+    }
+  }
 
   // Helper functions for Llama integration
   const generatePokerPrompt = (player: Player, gameState: GameState) => {
@@ -122,58 +113,57 @@
       (player.currentBet || 0)
     }
     
-    What action would you take? Choose one: fold, check, call, raise (with amount).`;
-  };
+    What action would you take? Choose one: fold, check, call, raise (with amount).`
+  }
 
   const parseDecisionFromLlama = (response: string) => {
     // Simple parsing logic - can be improved
-    const lowerResponse = response.toLowerCase();
+    const lowerResponse = response.toLowerCase()
     if (lowerResponse.includes("fold"))
-      return { action: "fold" as PlayerAction };
+      return { action: "fold" as PlayerAction }
     if (lowerResponse.includes("check"))
-      return { action: "check" as PlayerAction };
+      return { action: "check" as PlayerAction }
     if (lowerResponse.includes("call"))
-      return { action: "call" as PlayerAction };
+      return { action: "call" as PlayerAction }
 
     // Try to extract raise amount
     if (lowerResponse.includes("raise")) {
-      const match = lowerResponse.match(/raise.*?(\d+)/);
-      const betAmount = match ? parseInt(match[1]) : 20; // Default raise
-      return { action: "raise" as PlayerAction, betAmount };
+      const match = lowerResponse.match(/raise.*?(\d+)/)
+      const betAmount = match ? parseInt(match[1]) : 20 // Default raise
+      return { action: "raise" as PlayerAction, betAmount }
     }
 
     // Default to call if parsing fails
-    return { action: "call" as PlayerAction };
-  };
+    return { action: "call" as PlayerAction }
+  }
 
   // Update the ref when the state changes
   useEffect(() => {
-    isPausedRef.current = isPaused;
-  }, [isPaused]);
+    isPausedRef.current = isPaused
+  }, [isPaused])
 
   // Refactor the game loop to better handle pausing
   useEffect(() => {
-    if (!isGameRunning) return;
-
-    let isMounted = true;
+    if (!isGameRunning) return
+
+    let isMounted = true
 
     const waitWithPauseCheck = async (ms: number) => {
       // Wait for the specified time
       await new Promise<void>((resolve) => {
-        setTimeout(resolve, ms);
-      });
+        setTimeout(resolve, ms)
+      })
 
       // Check for pause after the timer
       while (isPausedRef.current && isMounted) {
         // Wait in small increments while paused
-        await new Promise((r) => setTimeout(r, 100));
-      }
-    };
+        await new Promise((r) => setTimeout(r, 100))
+      }
+    }
 
     const gameLoop = async () => {
-      if (!isMounted) return;
-
-<<<<<<< HEAD
+      if (!isMounted) return
+
       // Instead of creating a fresh state for each round, we'll use the existing state
       // or create a new one only for the first round
       let currentGameState: GameState
@@ -224,28 +214,12 @@
       if (!isMounted) return
       setGameState(initializedState)
       await waitWithPauseCheck(1000)
-=======
-      // Start with a fresh game state for this round
-      const freshState = {
-        ...createInitialGameState(playerCount),
-        round: roundRef.current,
-      };
-
-      // Assign AI personalities to players
-      assignPersonalities(freshState.players);
-
-      // Initialize with blinds
-      const initializedState = initializeBlinds(freshState);
-      if (!isMounted) return;
-      setGameState(initializedState);
-      await waitWithPauseCheck(1000);
->>>>>>> e35aef2a
 
       // Deal player cards
-      const dealingState = dealPlayerCards(initializedState);
-      if (!isMounted) return;
-      setGameState(dealingState);
-      await waitWithPauseCheck(gamePhaseDelay);
+      const dealingState = dealPlayerCards(initializedState)
+      if (!isMounted) return
+      setGameState(dealingState)
+      await waitWithPauseCheck(gamePhaseDelay)
 
       // Pre-flop betting round
       let currentState = await processBettingRound(
@@ -253,14 +227,14 @@
         setGameState,
         gamePhaseDelay / 2,
         getPlayerDecision
-      );
-      if (!isMounted) return;
+      )
+      if (!isMounted) return
 
       // Deal flop (3 cards)
-      const flopState = dealFlop(currentState);
-      if (!isMounted) return;
-      setGameState(flopState);
-      await waitWithPauseCheck(gamePhaseDelay);
+      const flopState = dealFlop(currentState)
+      if (!isMounted) return
+      setGameState(flopState)
+      await waitWithPauseCheck(gamePhaseDelay)
 
       // Flop betting round
       currentState = await processBettingRound(
@@ -268,14 +242,14 @@
         setGameState,
         gamePhaseDelay / 2,
         getPlayerDecision
-      );
-      if (!isMounted) return;
+      )
+      if (!isMounted) return
 
       // Deal turn (1 card)
-      const turnState = dealTurn(currentState);
-      if (!isMounted) return;
-      setGameState(turnState);
-      await waitWithPauseCheck(gamePhaseDelay);
+      const turnState = dealTurn(currentState)
+      if (!isMounted) return
+      setGameState(turnState)
+      await waitWithPauseCheck(gamePhaseDelay)
 
       // Turn betting round
       currentState = await processBettingRound(
@@ -283,14 +257,14 @@
         setGameState,
         gamePhaseDelay / 2,
         getPlayerDecision
-      );
-      if (!isMounted) return;
+      )
+      if (!isMounted) return
 
       // Deal river (1 card)
-      const riverState = dealRiver(currentState);
-      if (!isMounted) return;
-      setGameState(riverState);
-      await waitWithPauseCheck(gamePhaseDelay);
+      const riverState = dealRiver(currentState)
+      if (!isMounted) return
+      setGameState(riverState)
+      await waitWithPauseCheck(gamePhaseDelay)
 
       // River betting round
       currentState = await processBettingRound(
@@ -298,119 +272,115 @@
         setGameState,
         gamePhaseDelay / 2,
         getPlayerDecision
-      );
-      if (!isMounted) return;
+      )
+      if (!isMounted) return
 
       // Showdown phase
-      const showdownState = { ...currentState, currentPhase: "showdown" };
+      const showdownState = { ...currentState, currentPhase: "showdown" }
 
       // Calculate final equity before determining winners
-      const stateWithEquity = calculateEquity(showdownState as GameState);
-      setGameState(stateWithEquity);
-      await waitWithPauseCheck(500); // Short delay to show final equity
+      const stateWithEquity = calculateEquity(showdownState as GameState)
+      setGameState(stateWithEquity)
+      await waitWithPauseCheck(500) // Short delay to show final equity
 
       // Determine winners with hand descriptions
-      const { winners, handDescriptions } = determineWinners(stateWithEquity);
+      const { winners, handDescriptions } = determineWinners(stateWithEquity)
 
       // Make sure we're correctly handling the hand descriptions
-      console.log("Hand descriptions:", handDescriptions); // Add logging to debug
+      console.log("Hand descriptions:", handDescriptions) // Add logging to debug
 
       // Update state with winners and hand results
       const finalState = {
         ...awardPot(stateWithEquity, winners),
         winningPlayers: winners.map((w) => w.id),
         handResults: handDescriptions,
-      };
-
-      if (!isMounted) return;
-      setGameState(finalState as GameState);
+      }
+
+      if (!isMounted) return
+      setGameState(finalState as GameState)
       // Increase showdown delay to give more time to see results
-      await waitWithPauseCheck(gamePhaseDelay * 3); // Increased from 2x to 3x
+      await waitWithPauseCheck(gamePhaseDelay * 3) // Increased from 2x to 3x
 
       // Update statistics
-      updateStats(finalState, winners);
+      updateStats(finalState, winners)
 
       // If still running, trigger the next round
       if (isMounted && isGameRunning) {
-<<<<<<< HEAD
         roundRef.current += 1
-=======
-        roundRef.current += 1;
         // Set up the next hand for the next round
         setGameState((prevState) => {
-          if (!prevState) return setupNextHand(finalState as GameState);
-          return setupNextHand(prevState);
-        });
->>>>>>> e35aef2a
+          if (!prevState) return setupNextHand(finalState as GameState)
+          return setupNextHand(prevState)
+        })
 
         // We no longer need to call setupNextHand here since we'll do it at the beginning of the next gameLoop iteration
         setTimeout(() => {
           if (isMounted && isGameRunning) {
-            gameLoop();
+            gameLoop()
           }
-        }, 0);
-      }
-    };
-
-    gameLoop();
+        }, 0)
+      }
+    }
+
+    gameLoop()
 
     return () => {
-      isMounted = false;
-    };
-  }, [isGameRunning, playerCount, gamePhaseDelay]);
+      isMounted = false
+    }
+  }, [isGameRunning, playerCount, gamePhaseDelay])
 
   // Toggle game on/off
   const toggleGame = () => {
     if (!isGameRunning) {
       // Create a fresh game state and reset round counter
-      roundRef.current = 1;
+      roundRef.current = 1
       setGameState({
         ...createInitialGameState(playerCount),
         round: roundRef.current,
-      });
-      setIsGameRunning(true);
+      })
+      setIsGameRunning(true)
     } else {
-      setIsGameRunning(false);
-    }
-  };
+      setIsGameRunning(false)
+    }
+  }
 
   // Toggle pause state
   const togglePause = () => {
-    setIsPaused((prev) => !prev);
-  };
+    setIsPaused((prev) => !prev)
+  }
 
   // Update statistics when a round ends
   const updateStats = (state: GameState, winners: Player[]) => {
     setGameStats((prevStats: GameStats) => {
-      const newStats = { ...prevStats };
+      const newStats = { ...prevStats }
 
       // Increment hands played
-      newStats.handsPlayed += 1;
+      newStats.handsPlayed += 1
 
       // Update biggest pot if current pot is larger
       if (state.pot > newStats.biggestPot) {
-        newStats.biggestPot = state.pot;
+        newStats.biggestPot = state.pot
       }
 
       // Track winners
-      const winAmount = Math.floor(state.pot / winners.length);
+      const winAmount = Math.floor(state.pot / winners.length)
 
       winners.forEach((winner) => {
         // Update hand wins counter
-        newStats.handWins[winner.id] = (newStats.handWins[winner.id] || 0) + 1;
+        newStats.handWins[winner.id] = (newStats.handWins[winner.id] || 0) + 1
 
         // Update biggest win amount for this player
         if (
           !newStats.biggestWin[winner.id] ||
           winAmount > newStats.biggestWin[winner.id]
         ) {
-          newStats.biggestWin[winner.id] = winAmount;
+          newStats.biggestWin[winner.id] = winAmount
         }
-      });
-
-      return newStats;
-    });
-  };
+      })
+
+      return newStats
+    })
+  }
 
   return (
     <div className="min-h-screen bg-gray-900 text-white p-8">
@@ -598,7 +568,7 @@
         />
       </main>
     </div>
-  );
+  )
 }
 
 // Create an initial stats object
@@ -608,5 +578,5 @@
     biggestPot: 0,
     biggestWin: {},
     handWins: {},
-  };
-};+  }
+}